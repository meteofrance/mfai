--- conflicted
+++ resolved
@@ -181,7 +181,7 @@
 
 Check the code of [onnx_load_and_infer](mfai/torch/__init__.py#L35) if you would like to load the model once and make multiple inferences.
 
-<<<<<<< HEAD
+
 ## SegmentationLightningModule
 
 The lightning module can be instantiated and used in a forward pass as follows:
@@ -423,7 +423,8 @@
 ```
 
 </details>
-=======
+
+
 ## Metrics
 
 As our metrics are subclasses of the [torchmetrics.Metric](https://lightning.ai/docs/torchmetrics/stable/references/metric.html#torchmetrics.Metric) class, you can both use them in a Pytorch or Pytorch Lightning model. Here is an example of how to set up a metric:
@@ -439,7 +440,7 @@
 csi = csi_metric(preds, target)
 ```
 
->>>>>>> 48983a5d
+
 
 ## NamedTensors example
 
