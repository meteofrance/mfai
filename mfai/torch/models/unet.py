--- conflicted
+++ resolved
@@ -84,13 +84,7 @@
         in_channels: int,
         out_channels: int,
         input_shape: tuple[int, ...],
-<<<<<<< HEAD
-        in_channels: int = 3,
-        out_channels: int = 1,
         settings: UNetSettings = UNetSettings(),
-=======
-        settings: UnetSettings = UnetSettings(),
->>>>>>> 312fcf19
     ) -> None:
         super().__init__()
 
@@ -259,13 +253,7 @@
         in_channels: int,
         out_channels: int,
         input_shape: tuple[int, ...],
-<<<<<<< HEAD
-        in_channels: int = 1,
-        out_channels: int = 1,
         settings: CustomUNetSettings = CustomUNetSettings(),
-=======
-        settings: CustomUnetSettings = CustomUnetSettings(),
->>>>>>> 312fcf19
     ) -> None:
         super().__init__()
 
