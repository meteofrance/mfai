--- conflicted
+++ resolved
@@ -318,11 +318,7 @@
         """
         return self.tensor.select(self.names.index(dim_name), index)
 
-<<<<<<< HEAD
-    def index_select_dim(self, dim_name: str, indices: Tensor) -> "NamedTensor":
-=======
     def index_select_dim(self, dim_name: str, indices: Sequence[int]) -> "NamedTensor":
->>>>>>> e58fa893
         """
         Return the tensor indexed along the dimension dim_name
         with the indices tensor.
@@ -345,13 +341,9 @@
             feature_dim_name=self.feature_dim_name,
         )
 
-<<<<<<< HEAD
-    def index_select_tensor_dim(self, dim_name: str, indices: Tensor) -> Tensor:
-=======
     def index_select_tensor_dim(
         self, dim_name: str, indices: Sequence[int]
     ) -> torch.Tensor:
->>>>>>> e58fa893
         """
         Same as index_select_dim but returns a torch.tensor, but returns a Tensor.
         """
