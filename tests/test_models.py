--- conflicted
+++ resolved
@@ -208,11 +208,8 @@
     B, C, W, H = 32, 3, 64, 65
 
     input_data = torch.randn(B, C, W, H)
-<<<<<<< HEAD
     net = model_class(in_channels=C, out_channels=1, input_shape=input_data.shape)
-=======
-    net = model_class(in_channels=C, out_channels=1)
->>>>>>> 52eae52f
+
     # assert it fails before padding
     with pytest.raises(RuntimeError):
         net(input_data)
